import os
import logging
<<<<<<< HEAD
from typing import Dict, List, Optional, Union, Any
import tempfile
import shutil
from pathlib import Path
from PyPDF2 import PdfReader
=======
from typing import Dict, List
import tempfile
import shutil
from langchain.schema import Document
>>>>>>> 9c284f5d

logger = logging.getLogger(__name__)

class DocumentLoader:
    """
    A class for loading documents from various file formats.
    """
    
    def __init__(self):
        """Initialize the DocumentLoader instance."""
        logger.info("DocumentLoader initialized")
        self.supported_extensions = {
            # Text files
            '.txt': self._load_text,
            '.md': self._load_text,
            '.csv': self._load_text,
            '.json': self._load_text,
            '.xml': self._load_text,
            '.html': self._load_text,
            
            # Microsoft Office
            '.docx': self._load_docx,
            '.xlsx': self._load_text,
            '.pptx': self._load_text,
            
            # Programming languages
            '.py': self._load_code,
            '.cs': self._load_code,  # C#
            '.vb': self._load_code,  # Visual Basic
            '.fs': self._load_code,  # F#
            '.java': self._load_code,
            '.js': self._load_code,
            '.ts': self._load_code,
            '.cpp': self._load_code,
            '.c': self._load_code,
            '.h': self._load_code,
            '.hpp': self._load_code,
            
            # .NET specific
            '.csproj': self._load_code,
            '.sln': self._load_code,
            '.vbproj': self._load_code,
            '.fsproj': self._load_code,
            '.config': self._load_code,
            '.aspx': self._load_code,
            '.cshtml': self._load_code,
            '.xaml': self._load_code,
            '.dll': self._load_binary_stub,  # Just metadata for DLLs
            
            # Archives
            '.zip': self._load_archive,
            '.rar': self._load_archive,
            '.tar': self._load_archive,
            '.gz': self._load_archive,
            '.7z': self._load_archive,
            '.pdf': self._load_pdf,
        }
    
    def set_document_loader(self):
        """Set this loader as active."""
        return self
    
    def load(self, file_path: str) -> Dict[str, Any]:
        """
        Load a document from the specified file path.
        
        Args:
            file_path: Path to the document file.
            
        Returns:
            Dict containing document metadata and content.
        """
        try:
            logger.info(f"Loading document from {file_path}")
            
            if not os.path.exists(file_path):
                logger.error(f"File not found: {file_path}")
                return {"content": "[File not found]", "metadata": {"path": file_path, "size": 0, "type": "unknown"}}
            
            file_extension = os.path.splitext(file_path)[1].lower()
            
            if file_extension in self.supported_extensions:
                loader_func = self.supported_extensions[file_extension]
                try:
                    content = loader_func(file_path)
                    if not content or content.strip() == "":
                        logger.warning(f"No content extracted from file: {file_path}")
                        content = "[No readable content found in the document]"
                except ImportError as e:
                    logger.error(f"Required library not installed for {file_extension}: {str(e)}")
                    content = f"[Error: Required library not installed for {file_extension} files]"
                except Exception as e:
                    logger.error(f"Error in loader function for {file_extension}: {str(e)}")
                    content = f"[Error loading {file_extension} file: {str(e)}]"
                
                metadata = {
                    "path": file_path,
                    "size": os.path.getsize(file_path),
                    "type": file_extension[1:],  # Remove the dot
                    "error": None if content and not content.startswith("[Error") else content
                }
                return {
                    "content": content,
                    "metadata": metadata,
                    "extension": file_extension  # Add extension to the returned data
                }
            else:
                logger.warning(f"Unsupported file extension: {file_extension}")
                # Try to load as text anyway as a fallback
                try:
                    content = self._load_text(file_path)
                    metadata = {
                        "path": file_path,
                        "size": os.path.getsize(file_path),
                        "type": "unknown",
                        "error": None if content and not content.startswith("[Error") else content
                    }
                    return {"content": content, "metadata": metadata}
                except Exception as inner_e:
                    logger.error(f"Failed to load file as text: {str(inner_e)}")
                    return {
                        "content": "[Unsupported file format]",
                        "metadata": {
                            "path": file_path,
                            "size": os.path.getsize(file_path),
                            "type": "unknown",
                            "error": f"Failed to load file as text: {str(inner_e)}"
                        }
                    }
        
        except Exception as e:
            logger.error(f"Error loading document: {str(e)}")
            return {
                "content": f"[Error loading document: {str(e)}]",
                "metadata": {
                    "path": file_path,
                    "size": os.path.getsize(file_path) if os.path.exists(file_path) else 0,
                    "type": "unknown",
                    "error": str(e)
                }
            }
    
    def load_document(self, content: bytes, filename: str) -> List[Document]:
        """
        Load a document from content bytes and filename.
        
        Args:
            content: Document content as bytes
            filename: Name of the file
            
        Returns:
            List of Document objects
        """
        try:
            # Create a temporary file
            with tempfile.NamedTemporaryFile(delete=False) as temp_file:
                temp_file.write(content)
                temp_path = temp_file.name
            
            # Load the document
            result = self.load(temp_path)
            
            # Clean up temp file
            os.unlink(temp_path)
            
            if "error" in result:
                return []
            
            # Convert to Document format
            return [Document(
                page_content=result["content"],
                metadata={
                    "source": filename,
                    "type": result["metadata"]["type"]
                }
            )]
            
        except Exception as e:
            logger.error(f"Error loading document: {str(e)}")
            return []
    
    def process_documents(self, documents: List[Document]) -> List[Document]:
        """
        Process a list of documents, filtering out empty ones.
        
        Args:
            documents: List of documents to process
            
        Returns:
            List of processed documents
        """
        return [doc for doc in documents if doc.page_content.strip()]
    
    def _determine_file_type(self, extension: str) -> str:
        """Determine the general file type based on extension."""
        code_extensions = ['.py', '.cs', '.vb', '.fs', '.java', '.js', '.ts', '.cpp', '.c', '.h', '.hpp',
                          '.csproj', '.sln', '.vbproj', '.fsproj', '.config', '.aspx', '.cshtml', '.xaml']
        
        if extension in ['.txt', '.md']:
            return "text"
        elif extension in ['.csv']:
            return "spreadsheet"
        elif extension in ['.docx']:
            return "document"
        elif extension in ['.xlsx']:
            return "spreadsheet"
        elif extension in ['.pptx']:
            return "presentation"
        elif extension in code_extensions:
            return "code"
        elif extension in ['.zip', '.rar', '.tar', '.gz', '.7z']:
            return "archive"
        else:
            return "unknown"
    
    def _load_text(self, file_path: str) -> str:
        """Load content from a text file."""
        try:
            with open(file_path, 'r', encoding='utf-8') as file:
                return file.read()
        except UnicodeDecodeError:
            # Try with a different encoding if UTF-8 fails
            try:
                with open(file_path, 'r', encoding='latin-1') as file:
                    return file.read()
            except Exception as e:
                logger.error(f"Error reading text file with latin-1 encoding: {str(e)}")
                # Try binary mode as a last resort
                with open(file_path, 'rb') as file:
                    binary_content = file.read()
                    try:
                        return binary_content.decode('utf-8', errors='replace')
                    except:
                        return f"[Binary file content - {len(binary_content)} bytes]"
        except Exception as e:
            logger.error(f"Error reading text file: {str(e)}")
            return f"[Error reading text file: {str(e)}]"
    
    def _load_docx(self, file_path: str) -> str:
        """Load content from a .docx file."""
        try:
            from docx import Document
            doc = Document(file_path)
            content = []
            for para in doc.paragraphs:
                if para.text.strip():  # Only include non-empty paragraphs
                    content.append(para.text)
            
            # Also try to get text from tables
            for table in doc.tables:
                for row in table.rows:
                    for cell in row.cells:
                        if cell.text.strip():
                            content.append(cell.text)
            
            text_content = "\n".join(content)
            if not text_content.strip():
                return "[No readable text found in the document]"
            return text_content
        except ImportError:
            logger.error("python-docx not installed")
            return "[Error: python-docx library required to process .docx files]"
        except Exception as e:
            logger.error(f"Error reading .docx file: {str(e)}")
            return f"[Error reading .docx file: {str(e)}]"
    
    def _load_code(self, file_path: str) -> str:
        """Load content from a code file."""
        return self._load_text(file_path)
    
    def _load_binary_stub(self, file_path: str) -> str:
        """Create a stub description for binary files like DLLs."""
        file_size = os.path.getsize(file_path)
        file_name = os.path.basename(file_path)
        
        return f"[Binary file: {file_name}, Size: {file_size} bytes]"
    
    def _load_archive(self, file_path: str) -> str:
        """
        Extract and process archive files.
        For archives, we create a summary of their contents.
        """
        try:
            import zipfile
            import tarfile
            import rarfile  # You might need to install this package
            
            file_extension = os.path.splitext(file_path)[1].lower()
            file_name = os.path.basename(file_path)
            result = f"Archive: {file_name}\n\nContents:\n"
            
            # Create a temporary directory for extraction
            temp_dir = tempfile.mkdtemp()
            
            try:
                # Extract based on file type
                if file_extension == '.zip':
                    with zipfile.ZipFile(file_path, 'r') as zip_ref:
                        file_list = zip_ref.namelist()
                        # Only extract if it's a small archive
                        if len(file_list) < 100:  # Arbitrary limit to prevent huge extractions
                            zip_ref.extractall(temp_dir)
                
                elif file_extension in ['.tar', '.gz']:
                    with tarfile.open(file_path, 'r:*') as tar_ref:
                        file_list = tar_ref.getnames()
                        # Only extract if it's a small archive
                        if len(file_list) < 100:
                            tar_ref.extractall(temp_dir)
                
                elif file_extension == '.rar':
                    with rarfile.RarFile(file_path) as rar_ref:
                        file_list = rar_ref.namelist()
                        # Only extract if it's a small archive
                        if len(file_list) < 100:
                            rar_ref.extractall(temp_dir)
                
                else:
                    return f"[Archive file: {file_name}, unsupported extraction]"
                
                # Add file list to result
                for i, file in enumerate(sorted(file_list)[:100]):  # Limit display to 100 files
                    result += f"- {file}\n"
                
                if len(file_list) > 100:
                    result += f"... and {len(file_list) - 100} more files\n"
                
                # Process common file types within the archive
                for root, _, files in os.walk(temp_dir):
                    for file in files:
                        if file.endswith(('.py', '.cs', '.md', '.txt', '.java')):
                            full_path = os.path.join(root, file)
                            rel_path = os.path.relpath(full_path, temp_dir)
                            
                            # Only include relatively small files
                            if os.path.getsize(full_path) < 100000:  # 100KB limit
                                try:
                                    with open(full_path, 'r', encoding='utf-8') as f:
                                        content = f.read()
                                    result += f"\n\n--- File: {rel_path} ---\n{content}\n"
                                except Exception as e:
                                    result += f"\n\n--- File: {rel_path} ---\n[Error reading file: {str(e)}]\n"
            
            finally:
                # Clean up the temporary directory
                shutil.rmtree(temp_dir)
            
            return result
            
        except ImportError as e:
            return f"[Archive file: {os.path.basename(file_path)}, extraction unavailable: {str(e)}]"
        except Exception as e:
            logger.error(f"Error processing archive {file_path}: {str(e)}")
            return f"[Archive file: {os.path.basename(file_path)}, error during extraction: {str(e)}]"

    def _load_pdf(self, file_path: str) -> str:
        """Load content from a PDF file."""
        try:
            reader = PdfReader(file_path)
            text = []
            for page in reader.pages:
                page_text = page.extract_text()
                if page_text:
                    text.append(page_text)
            return "\n".join(text).strip() or "[No text found in PDF]"
        except ImportError:
            logger.error("PyPDF2 not installed")
            return "[Error: PyPDF2 library required to process PDF files]"
        except Exception as e:
            logger.error(f"Error reading PDF file: {str(e)}")
            return f"[Error reading PDF file: {str(e)}]"<|MERGE_RESOLUTION|>--- conflicted
+++ resolved
@@ -1,17 +1,11 @@
 import os
 import logging
-<<<<<<< HEAD
 from typing import Dict, List, Optional, Union, Any
 import tempfile
 import shutil
 from pathlib import Path
 from PyPDF2 import PdfReader
-=======
-from typing import Dict, List
-import tempfile
-import shutil
 from langchain.schema import Document
->>>>>>> 9c284f5d
 
 logger = logging.getLogger(__name__)
 
@@ -198,10 +192,10 @@
         Process a list of documents, filtering out empty ones.
         
         Args:
-            documents: List of documents to process
+            documents: List of Document objects
             
         Returns:
-            List of processed documents
+            Filtered list of Document objects
         """
         return [doc for doc in documents if doc.page_content.strip()]
     
